<<<<<<< HEAD
# AI Assistant with DynamoDB Conversation History

This project implements an AI assistant with retrieval-augmented generation (RAG) capabilities and conversation history storage in DynamoDB.

## Installation
=======
# 🧠 WellDone AI Assistant

An AI-powered **Retrieval-Augmented Generation (RAG)** assistant that helps students interact with culinary course content — including recipes, step-by-step instructions, video transcripts, and PDFs — via a conversational **Telegram bot**.

Designed with a friendly, instructional voice inspired by a well-known chef, this assistant retrieves relevant course knowledge and enhances the learning experience through smart, contextual responses.

---

## 📌 Key Features

- ⚙️ **RAG Pipeline** — built with `LangChain`, `OpenAI`, and `Pinecone`
- 🗂 **Multi-source ingestion** — supports PDFs, transcripts, structured text
- 💬 **Conversational interface with voice input support** — Telegram bot for real-time Q&A
- 🧵 **Chat context tracking** — using `DynamoDB` + `conversation_id`
- ☁️ **S3-based image delivery** — PDF previews via hosted images
- 🪝 **Modular Dependency Injection** — testable and swappable services

## 🔊 Voice Support

The WellDone AI Assistant supports voice input via Telegram using OpenAI’s latest gpt-4o-transcribe model for high-accuracy speech-to-text conversion.

✅ What It Does:
Accepts voice messages from users
Transcribes audio using gpt-4o-transcribe
Passes clean text into the RAG pipeline for context-aware answering
Returns the response in text (and optionally TTS in future)

---

## 🏗 Architecture

```bash

Telegram User
     ↓
Telegram Handler (src/ai_assistant/bots/telegram/bot.py)
     ↓
Dependency Injection (core/utils/dependency_injector.py)
     ↓
LangChain RAG Pipeline (full control)
     ├── Document Loader
     ├── Embedding Generator (OpenAI)
     ├── Vector Store (Pinecone)
     ├── Chat Store (DynamoDB)
     └── Response Formatter
     ↓
Structured Reply
```

## 🚀 Quickstart

### 1. Clone the repository

```bash
git clone https://github.com/YOUR_USERNAME/welldone-ai-assistant.git
cd welldone-ai-assistant
```

### 2. Create a .env file 

```bash 
 With the following values:

OPENAI_API_KEY=your-openai-key
PINECONE_API_KEY=your-pinecone-key
PINECONE_ENV=your-pinecone-environment
PINECONE_INDEX=welldone-index
S3_BUCKET=welldone-pdf-assets
DYNAMODB_TABLE=welldone-chat-history
TELEGRAM_BOT_TOKEN=your-telegram-bot-token
```


### 3. Install python virtual environment
>>>>>>> 06b5ae4d

```bash
cd path_to_your_project    # Change to your project directory
source venv/bin/activate   # Activate the virtual environment
<<<<<<< HEAD
poetry --version           # Verify Poetry is available
poetry install --no-root   # Install dependencies
```

## Configuration

Set the following environment variables:

```bash
# OpenAI API
export OPENAI_API_KEY=your-api-key

# Pinecone Vector Database
export PINECONE_API_KEY=your-pinecone-api-key
export PINECONE_ENVIRONMENT=your-pinecone-environment

# AWS DynamoDB (for conversation history)
export AWS_ACCESS_KEY_ID=your-aws-access-key
export AWS_SECRET_ACCESS_KEY=your-aws-secret-key
export AWS_REGION=us-east-1  # or your preferred region
export DYNAMODB_TABLE_NAME=conversation-history
```

## Setting Up DynamoDB

Create the DynamoDB table for conversation history:

```bash
# Create the DynamoDB table
poetry run python -m ai_assistant.scripts.dynamodb.create_table
```

## Running the Assistant

```bash
# Run the interactive assistant
poetry run python main.py

# Ingest documents for RAG
poetry run python main.py --ingest data/algorithms/

# Run tests
poetry run pytest
```

## Architecture

### Components

1. **RAG Service**: Core retrieval-augmented generation service
2. **Conversation Service**: Manages conversation history
3. **DynamoDB Client**: Interface for storing/retrieving conversations
4. **Vector Store**: Pinecone vector database for document embeddings
5. **Telegram Bot**: User interface via Telegram

### Conversation Storage Schema

The DynamoDB table has the following structure:

- **Partition Key**: `conversation_id` (String)
- **Sort Key**: `timestamp` (Number)
- **Attributes**:
  - `role` (String): "user", "assistant", or "system"
  - `content` (String): Message content
  - `message_id` (String): Unique message identifier
  - `metadata` (Map): Optional metadata about the message

## Features

- Retrieval-augmented generation with Pinecone vector database
- Persistent conversation history in DynamoDB
- Context-aware responses using previous conversation
- Support for multiple platforms via modular architecture
- Telegram bot integration with streaming responses
- Voice message processing

## License

MIT
=======
poetry --version           # Now Poetry should work
poetry install --no-root

OR

pip install -r requirements.txt

```

### 🧩 4. Ingest Content

``` bash 

This one-time setup indexes all source materials for RAG retrieval.
# Ingest your documents from knowledge/books
poetry run src/ai_assistant/cli/welldone_main.py --ingest knowledge/books/YOUR_DATA_FOLDER

# Run tests
poetry run pytest

```

### 5. Run the AI assistant in 'telegram mode'

```bash
python src/ai_assistant/cli/welldone_main.py telegram  --token YOUR_TELEGRAM_TOKEN
```

### 6. 🧪 Example Usage (challenging question)

```bash

/start

Response:
👋 Hi, and welcome to the new season of Gastronomy!
I’m so glad you’re here 🧡

Ask me anything about meal prep, delicious solutions, and culinary beauty. Whether it’s garlic in oil, magical marinades, or a restaurant-worthy plate — I’m happy to help.

So, shall we grab our containers and create some beauty? ✨

Query:
"How do I make a seafood?"

Response:
Hi, Vlada! I noticed that the first document mentions seafood as a potential protein base for a dish. However, there isn’t a specific seafood recipe in the provided materials. Instead, I can guide you through creating your own seafood-based dish:

1. Choose seafood as the main protein.
2. Decide on the format of the dish: it could be seafood and a side cooked separately, a stew where everything is simmered together, a seafood pie, or pasta.
3. Pick a cooking technique: baking, boiling, stewing, slow cooking, or frying.
4. Choose a side that complements the dish — vegetables (fresh or cooked), grains, or legumes.
5. Select a sauce: creamy, tomato-based, or one made with broth or herbs.
6. Add spices to bring variety to the flavor.
7. Finish with plating and garnish.

It’s important to remember that cooking is a creative process, and you can always experiment and adjust recipes to your taste. Good luck in the kitchen — you’ve got this! 😊


📎 This recipe is on page 12 of the PDF. Here's a preview:
[Image from S3]
```
 ## What else user might ask during the course?

```bash

🍳 Basics & Meal Prep
“How many grams of flour do I need for the breakfast dough batch?”
“What’s a good side dish for the basic chicken prep?”
“Can I freeze roasted pumpkin purée?”

🧂 Flavor Pairing & Combinations
“What sauce goes well with a fish steak?”
“What can I pair with lentils to make it filling and tasty?”

❄️ Freezing & Batch Cooking
“Which meal preps are best to take to work?”
“How long do blanched broccoli florets last in the freezer?”

🍲 Dish Formats
“I want to make a stew — what’s a good way to build it?”
“How can I turn my prepped vegetables into a soup?”

🥣 Recipe Interpretation
“In the module it mentions ‘childhood-style purée’. Is that mashed potatoes?”
“What can I use instead of chicken if I don’t eat meat?”

👩‍🍳 Technique & Cooking Tips
“What oven mode is best for slow-roasting vegetables?”
“How do I keep chicken from drying out while baking?”

🥗 Plating & Presentation
“How can I build a Harvard-style plate using the meal preps from the module?”
“I want to plate everything beautifully — any presentation ideas?”

```



```

>>>>>>> 06b5ae4d
<|MERGE_RESOLUTION|>--- conflicted
+++ resolved
@@ -1,10 +1,3 @@
-<<<<<<< HEAD
-# AI Assistant with DynamoDB Conversation History
-
-This project implements an AI assistant with retrieval-augmented generation (RAG) capabilities and conversation history storage in DynamoDB.
-
-## Installation
-=======
 # 🧠 WellDone AI Assistant
 
 An AI-powered **Retrieval-Augmented Generation (RAG)** assistant that helps students interact with culinary course content — including recipes, step-by-step instructions, video transcripts, and PDFs — via a conversational **Telegram bot**.
@@ -79,92 +72,10 @@
 
 
 ### 3. Install python virtual environment
->>>>>>> 06b5ae4d
 
 ```bash
 cd path_to_your_project    # Change to your project directory
 source venv/bin/activate   # Activate the virtual environment
-<<<<<<< HEAD
-poetry --version           # Verify Poetry is available
-poetry install --no-root   # Install dependencies
-```
-
-## Configuration
-
-Set the following environment variables:
-
-```bash
-# OpenAI API
-export OPENAI_API_KEY=your-api-key
-
-# Pinecone Vector Database
-export PINECONE_API_KEY=your-pinecone-api-key
-export PINECONE_ENVIRONMENT=your-pinecone-environment
-
-# AWS DynamoDB (for conversation history)
-export AWS_ACCESS_KEY_ID=your-aws-access-key
-export AWS_SECRET_ACCESS_KEY=your-aws-secret-key
-export AWS_REGION=us-east-1  # or your preferred region
-export DYNAMODB_TABLE_NAME=conversation-history
-```
-
-## Setting Up DynamoDB
-
-Create the DynamoDB table for conversation history:
-
-```bash
-# Create the DynamoDB table
-poetry run python -m ai_assistant.scripts.dynamodb.create_table
-```
-
-## Running the Assistant
-
-```bash
-# Run the interactive assistant
-poetry run python main.py
-
-# Ingest documents for RAG
-poetry run python main.py --ingest data/algorithms/
-
-# Run tests
-poetry run pytest
-```
-
-## Architecture
-
-### Components
-
-1. **RAG Service**: Core retrieval-augmented generation service
-2. **Conversation Service**: Manages conversation history
-3. **DynamoDB Client**: Interface for storing/retrieving conversations
-4. **Vector Store**: Pinecone vector database for document embeddings
-5. **Telegram Bot**: User interface via Telegram
-
-### Conversation Storage Schema
-
-The DynamoDB table has the following structure:
-
-- **Partition Key**: `conversation_id` (String)
-- **Sort Key**: `timestamp` (Number)
-- **Attributes**:
-  - `role` (String): "user", "assistant", or "system"
-  - `content` (String): Message content
-  - `message_id` (String): Unique message identifier
-  - `metadata` (Map): Optional metadata about the message
-
-## Features
-
-- Retrieval-augmented generation with Pinecone vector database
-- Persistent conversation history in DynamoDB
-- Context-aware responses using previous conversation
-- Support for multiple platforms via modular architecture
-- Telegram bot integration with streaming responses
-- Voice message processing
-
-## License
-
-MIT
-=======
 poetry --version           # Now Poetry should work
 poetry install --no-root
 
@@ -266,4 +177,3 @@
 
 ```
 
->>>>>>> 06b5ae4d
